--- conflicted
+++ resolved
@@ -36,17 +36,14 @@
     configurationPath: pangolin.yml
     schemaPath: pangolin-schema.json
 
-<<<<<<< HEAD
   $namespace sushiswap:
     configurationPath: sushiswap.yml
     schemaPath: sushiswap-schema.json
 
-=======
   $namespace traderjoe:
     configurationPath: traderjoe.yml
     schemaPath: traderjoe-schema.json
     
->>>>>>> 93859438
   $namespace server:
     configurationPath: server.yml
     schemaPath: server-schema.json
