--- conflicted
+++ resolved
@@ -165,11 +165,7 @@
   // returns an ethereum TransactionReceipt for a txHash if the transaction has been mined.
   async getTransactionReceipt(
     txHash: string
-<<<<<<< HEAD
   ): Promise<providers.TransactionReceipt | null> {
-    return this._provider.getTransactionReceipt(txHash);
-=======
-  ): Promise<providers.TransactionReceipt> {
     if (this.cache.keys().includes(txHash)) {
       // If it's in the cache, return the value in cache, whether it's null or not
       return this.cache.get(txHash) as providers.TransactionReceipt;
@@ -187,7 +183,6 @@
 
       return fetchedTxReceipt;
     }
->>>>>>> 7e08de19
   }
 
   // adds allowance by spender to transfer the given amount of Token
