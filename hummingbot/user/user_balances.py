--- conflicted
+++ resolved
@@ -30,12 +30,7 @@
             """
             if isinstance(market, HuobiExchange):
                 await market._update_account_id()
-<<<<<<< HEAD
-            elif isinstance(market, KucoinExchange):
-                await market._update_account_id()
             """
-=======
->>>>>>> b73a68fa
             await market._update_balances()
         except Exception as e:
             return str(e)
