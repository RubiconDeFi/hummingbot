#!/usr/bin/env python
import asyncio
import itertools
from typing import TYPE_CHECKING, Any, Dict, List, Optional

import pandas as pd

import docker
<<<<<<< HEAD
from hummingbot.client.config.config_helpers import refresh_trade_fees_config, save_to_yml
=======
from hummingbot.client.command.gateway_api_manager import Chain, GatewayChainApiManager, begin_placeholder_mode
from hummingbot.client.config.config_helpers import refresh_trade_fees_config, save_to_yml_legacy
from hummingbot.client.config.global_config_map import global_config_map
>>>>>>> 30753abb
from hummingbot.client.config.security import Security
from hummingbot.client.settings import (
    CLIENT_CONFIG_PATH,
    GATEWAY_CONNECTORS,
    AllConnectorSettings,
    GatewayConnectionSetting,
)
from hummingbot.client.ui.completer import load_completer
from hummingbot.core.gateway import (
    GATEWAY_DOCKER_REPO,
    GATEWAY_DOCKER_TAG,
    GatewayPaths,
    docker_ipc,
    docker_ipc_with_generator,
    get_default_gateway_port,
    get_gateway_container_name,
    get_gateway_paths,
    start_gateway,
    stop_gateway,
)
from hummingbot.core.gateway.gateway_http_client import GatewayHttpClient
from hummingbot.core.gateway.status_monitor import Status
from hummingbot.core.utils.async_utils import safe_ensure_future
from hummingbot.core.utils.gateway_config_utils import (
    build_config_dict_display,
    build_connector_display,
    build_wallet_display,
    native_tokens,
    search_configs,
)
from hummingbot.core.utils.ssl_cert import certs_files_exist, create_self_sign_certs

if TYPE_CHECKING:
    from hummingbot.client.hummingbot_application import HummingbotApplication


class GatewayCommand(GatewayChainApiManager):
    def create_gateway(self):
        safe_ensure_future(self._create_gateway(), loop=self.ev_loop)

    def gateway_connect(self, connector: str = None):
        safe_ensure_future(self._gateway_connect(connector), loop=self.ev_loop)

    def gateway_start(
        self  # type: HummingbotApplication
    ):
        safe_ensure_future(start_gateway(self.client_config_map), loop=self.ev_loop)

    def gateway_status(self):
        safe_ensure_future(self._gateway_status(), loop=self.ev_loop)

    def gateway_stop(
        self  # type: HummingbotApplication
    ):
        safe_ensure_future(stop_gateway(self.client_config_map), loop=self.ev_loop)

    def generate_certs(self):
        safe_ensure_future(self._generate_certs(), loop=self.ev_loop)

    def test_connection(self):
        safe_ensure_future(self._test_connection(), loop=self.ev_loop)

    def gateway_config(self,
                       key: Optional[str] = None,
                       value: str = None):
        if value:
            safe_ensure_future(self._update_gateway_configuration(key, value), loop=self.ev_loop)
        else:
            safe_ensure_future(self._show_gateway_configuration(key), loop=self.ev_loop)

    @staticmethod
    async def check_gateway_image(docker_repo: str, docker_tag: str) -> bool:
        image_list: List = await docker_ipc("images", name=f"{docker_repo}:{docker_tag}", quiet=True)
        return len(image_list) > 0

    async def _test_connection(self):
        # test that the gateway is running
<<<<<<< HEAD
        if await self._get_gateway_instance().ping_gateway():
            self.notify("\nSuccesfully pinged gateway.")
=======
        if await GatewayHttpClient.get_instance().ping_gateway():
            self.notify("\nSuccessfully pinged gateway.")
>>>>>>> 30753abb
        else:
            self.notify("\nUnable to ping gateway.")

    async def _generate_certs(
            self,       # type: HummingbotApplication
            from_client_password: bool = False
    ):
        cert_path: str = get_gateway_paths(self.client_config_map).local_certs_path.as_posix()
        if not from_client_password:
            if certs_files_exist(self.client_config_map):
                self.notify(f"Gateway SSL certification files exist in {cert_path}.")
                self.notify("To create new certification files, please first manually delete those files.")
                return

            with begin_placeholder_mode(self):
                while True:
                    pass_phase = await self.app.prompt(
                        prompt='Enter pass phase to generate Gateway SSL certifications  >>> ',
                        is_password=True
                    )
                    if pass_phase is not None and len(pass_phase) > 0:
                        break
                    self.notify("Error: Invalid pass phase")
        else:
            pass_phase = Security.secrets_manager.password.get_secret_value()
        create_self_sign_certs(pass_phase, self.client_config_map)
        self.notify(f"Gateway SSL certification files are created in {cert_path}.")
        self._get_gateway_instance().reload_certs()

    async def _generate_gateway_confs(
            self,       # type: HummingbotApplication
            container_id: str, conf_path: str = "/usr/src/app/conf"
    ):
        infura_api_key: Optional[str] = await self._get_api_key(Chain.ETHEREUM)

        try:
            # generate_conf alters the ethereum.yml file if a second value is
            # passed to generate_conf.sh
            if infura_api_key is None:
                cmd: str = f"./setup/generate_conf.sh {conf_path}"
            else:
                cmd: str = f"./setup/generate_conf.sh {conf_path} {infura_api_key}"
            exec_info = await docker_ipc(method_name="exec_create",
                                         container=container_id,
                                         cmd=cmd,
                                         user="hummingbot")

            await docker_ipc(method_name="exec_start",
                             exec_id=exec_info["Id"],
                             detach=True)
            return
        except asyncio.CancelledError:
            raise
        except Exception:
            raise

    async def _create_gateway(
        self  # type: HummingbotApplication
    ):
        gateway_paths: GatewayPaths = get_gateway_paths(self.client_config_map)
        gateway_container_name: str = get_gateway_container_name(self.client_config_map)
        gateway_conf_mount_path: str = gateway_paths.mount_conf_path.as_posix()
        certificate_mount_path: str = gateway_paths.mount_certs_path.as_posix()
        logs_mount_path: str = gateway_paths.mount_logs_path.as_posix()
        gateway_port: int = get_default_gateway_port(self.client_config_map)

        # remove existing container(s)
        try:
            old_container = await docker_ipc(
                "containers",
                all=True,
                filters={"name": gateway_container_name}
            )
            for container in old_container:
                self.notify(f"Removing existing gateway container with id {container['Id']}...")
                await docker_ipc(
                    "remove_container",
                    container["Id"],
                    force=True
                )
        except Exception:
            pass  # silently ignore exception

        await self._generate_certs(from_client_password=True)  # create cert

        if await self.check_gateway_image(GATEWAY_DOCKER_REPO, GATEWAY_DOCKER_TAG):
            self.notify("Found Gateway docker image. No image pull needed.")
        else:
            self.notify("Pulling Gateway docker image...")
            try:
                await self.pull_gateway_docker(GATEWAY_DOCKER_REPO, GATEWAY_DOCKER_TAG)
                self.logger().info("Done pulling Gateway docker image.")
            except Exception as e:
                self.notify("Error pulling Gateway docker image. Try again.")
                self.logger().network("Error pulling Gateway docker image. Try again.",
                                      exc_info=True,
                                      app_warning_msg=str(e))
                return
        self.notify("Creating new Gateway docker container...")
        host_config: Dict[str, Any] = await docker_ipc(
            "create_host_config",
            port_bindings={5000: gateway_port},
            binds={
                gateway_conf_mount_path: {
                    "bind": "/usr/src/app/conf/",
                    "mode": "rw"
                },
                certificate_mount_path: {
                    "bind": "/usr/src/app/certs/",
                    "mode": "rw"
                },
                logs_mount_path: {
                    "bind": "/usr/src/app/logs/",
                    "mode": "rw"
                },
            }
        )
        container_info: Dict[str, str] = await docker_ipc(
            "create_container",
            image=f"{GATEWAY_DOCKER_REPO}:{GATEWAY_DOCKER_TAG}",
            name=gateway_container_name,
            ports=[5000],
            volumes=[
                gateway_conf_mount_path,
                certificate_mount_path,
                logs_mount_path
            ],
            host_config=host_config,
            environment=[f"GATEWAY_PASSPHRASE={Security.secrets_manager.password.get_secret_value()}"]
        )

        self.notify(f"New Gateway docker container id is {container_info['Id']}.")

        # Save the gateway port number, if it's not already there.
        gateway_config_map = self.client_config_map.gateway
        if gateway_config_map.gateway_api_port != gateway_port:
            gateway_config_map.gateway_api_port = gateway_port
            gateway_config_map.gateway_api_host = "localhost"
            save_to_yml(CLIENT_CONFIG_PATH, self.client_config_map)

        self._get_gateway_instance().base_url = (
            f"https://{gateway_config_map.gateway_api_host}:{gateway_config_map.gateway_api_port}"
        )
        await start_gateway(self.client_config_map)

        # create Gateway configs
        await self._generate_gateway_confs(container_id=container_info["Id"])

        # Restarts the Gateway container to ensure that Gateway server reloads new configs
        try:
            await docker_ipc(method_name="restart",
                             container=container_info["Id"])
        except docker.errors.APIError as e:
            self.notify(f"Error restarting Gateway container. Error: {e}")

        self.notify(f"Loaded new configs into Gateway container {container_info['Id']}")

    async def ping_gateway_docker(self) -> bool:
        try:
            await docker_ipc("version")
            return True
        except Exception:
            return False

    async def pull_gateway_docker(self, docker_repo: str, docker_tag: str):
        last_id = ""
        async for pull_log in docker_ipc_with_generator("pull", docker_repo, tag=docker_tag, stream=True, decode=True):
            new_id = pull_log["id"] if pull_log.get("id") else last_id
            if last_id != new_id:
                self.logger().info(f"Pull Id: {new_id}, Status: {pull_log['status']}")
                last_id = new_id

    async def _gateway_status(self):
        can_reach_docker = await self.ping_gateway_docker()
        if not can_reach_docker:
            self.notify("\nError: It looks like you do not have Docker installed or running. Gateway commands will not "
                        "work without it. Please install or start Docker and restart Hummingbot.")
            return

        if self._gateway_monitor.current_status == Status.ONLINE:
            try:
                status = await self._get_gateway_instance().get_gateway_status()
                self.notify(pd.DataFrame(status))
            except Exception:
                self.notify("\nError: Unable to fetch status of connected Gateway server.")
        else:
            self.notify("\nNo connection to Gateway server exists. Ensure Gateway server is running.")

    async def _update_gateway_configuration(self, key: str, value: Any):
        try:
            response = await self._get_gateway_instance().update_config(key, value)
            self.notify(response["message"])
            await self._gateway_monitor.update_gateway_config_key_list()
        except Exception:
            self.notify("\nError: Gateway configuration update failed. See log file for more details.")

<<<<<<< HEAD
    async def _show_gateway_configuration(
        self,  # type: HummingbotApplication
        key: str,
    ):
        host = self.client_config_map.gateway.gateway_api_host
        port = self.client_config_map.gateway.gateway_api_port
=======
    async def _show_gateway_configuration(self, key: Optional[str] = None):
        host = global_config_map['gateway_api_host'].value
        port = global_config_map['gateway_api_port'].value
>>>>>>> 30753abb
        try:
            config_dict: Dict[str, Any] = await self._gateway_monitor._fetch_gateway_configs()
            if key is not None:
                config_dict = search_configs(config_dict, key)
            self.notify(f"\nGateway Configurations ({host}:{port}):")
            lines = []
            build_config_dict_display(lines, config_dict)
            self.notify("\n".join(lines))

        except asyncio.CancelledError:
            raise
        except Exception:
            remote_host = ':'.join([host, port])
            self.notify(f"\nError: Connection to Gateway {remote_host} failed")

    async def _gateway_connect(
            self,           # type: HummingbotApplication
            connector: str = None
    ):
        with begin_placeholder_mode(self):
            gateway_connections_conf: List[Dict[str, str]] = GatewayConnectionSetting.load()
            if connector is None:
                if len(gateway_connections_conf) < 1:
                    self.notify("No existing connection.\n")
                else:
                    connector_df: pd.DataFrame = build_connector_display(gateway_connections_conf)
                    self.notify(connector_df.to_string(index=False))
            else:
                # get available networks
                connector_configs: Dict[str, Any] = await self._get_gateway_instance().get_connectors()
                connector_config: List[Dict[str, Any]] = [
                    d for d in connector_configs["connectors"] if d["name"] == connector
                ]
                if len(connector_config) < 1:
                    self.notify(f"No available blockchain networks available for the connector '{connector}'.")
                    return
                available_networks: List[Dict[str, Any]] = connector_config[0]["available_networks"]
                trading_type: str = connector_config[0]["trading_type"][0]

                # ask user to select a chain. Automatically select if there is only one.
                chains: List[str] = [d['chain'] for d in available_networks]
                chain: str
                if len(chains) == 1:
                    chain = chains[0]
                else:
                    # chains as options
                    while True:
                        chain = await self.app.prompt(
                            prompt=f"Which chain do you want {connector} to connect to?({', '.join(chains)}) >>> "
                        )
                        if self.app.to_stop_config:
                            self.app.to_stop_config = False
                            return

                        if chain in GATEWAY_CONNECTORS:
                            break
                        self.notify(f"{chain} chain not supported.\n")

                # ask user to select a network. Automatically select if there is only one.
                networks: List[str] = list(
                    itertools.chain.from_iterable([d['networks'] for d in available_networks if d['chain'] == chain])
                )
                network: str

                if len(networks) == 1:
                    network = networks[0]
                else:
                    while True:
                        self.app.input_field.completer.set_gateway_networks(networks)
                        network = await self.app.prompt(
                            prompt=f"Which network do you want {connector} to connect to? ({', '.join(networks)}) >>> "
                        )
                        if self.app.to_stop_config:
                            return
                        if network in networks:
                            break
                        self.notify("Error: Invalid network")

                # get wallets for the selected chain
                wallets_response: List[Dict[str, Any]] = await self._get_gateway_instance().get_wallets()
                matching_wallets: List[Dict[str, Any]] = [w for w in wallets_response if w["chain"] == chain]
                wallets: List[str]
                if len(matching_wallets) < 1:
                    wallets = []
                else:
                    wallets = matching_wallets[0]['walletAddresses']

                # if the user has no wallet, ask them to select one
                if len(wallets) < 1:
                    self.app.clear_input()
                    self.placeholder_mode = True
                    wallet_private_key = await self.app.prompt(
                        prompt=f"Enter your {chain}-{network} wallet private key >>> ",
                        is_password=True
                    )
                    self.app.clear_input()
                    if self.app.to_stop_config:
                        return
                    response: Dict[str, Any] = await self._get_gateway_instance().add_wallet(
                        chain, network, wallet_private_key
                    )
                    wallet_address: str = response["address"]

                # the user has a wallet. Ask if they want to use it or create a new one.
                else:
                    # print table
                    while True:
                        use_existing_wallet: str = await self.app.prompt(
                            prompt=f"Do you want to connect to {chain}-{network} with one of your existing wallets on "
                                   f"Gateway? (Yes/No) >>> "
                        )
                        if self.app.to_stop_config:
                            return
                        if use_existing_wallet in ["Y", "y", "Yes", "yes", "N", "n", "No", "no"]:
                            break
                        self.notify("Invalid input. Please try again or exit config [CTRL + x].\n")

                    self.app.clear_input()
                    # they use an existing wallet
                    if use_existing_wallet is not None and use_existing_wallet in ["Y", "y", "Yes", "yes"]:
                        native_token: str = native_tokens[chain]
                        wallet_table: List[Dict[str, Any]] = []
                        for w in wallets:
                            balances: Dict[str, Any] = await self._get_gateway_instance().get_balances(
                                chain, network, w, [native_token]
                            )
                            wallet_table.append({"balance": balances['balances'][native_token], "address": w})

                        wallet_df: pd.DataFrame = build_wallet_display(native_token, wallet_table)
                        self.notify(wallet_df.to_string(index=False))
                        self.app.input_field.completer.set_list_gateway_wallets_parameters(wallets_response, chain)

                        while True:
                            wallet_address: str = await self.app.prompt(prompt="Select a gateway wallet >>> ")
                            if self.app.to_stop_config:
                                return
                            if wallet_address in wallets:
                                self.notify(f"You have selected {wallet_address}")
                                break
                            self.notify("Error: Invalid wallet address")

                    # they want to create a new wallet even though they have other ones
                    else:
                        while True:
                            try:
                                wallet_private_key: str = await self.app.prompt(
                                    prompt=f"Enter your {chain}-{network} wallet private key >>> ",
                                    is_password=True
                                )
                                self.app.clear_input()
                                if self.app.to_stop_config:
                                    return

                                response: Dict[str, Any] = await self._get_gateway_instance().add_wallet(
                                    chain, network, wallet_private_key
                                )
                                wallet_address = response["address"]
                                break
                            except Exception:
                                self.notify("Error adding wallet. Check private key.\n")

                self.app.clear_input()

                # write wallets to Gateway connectors settings.
                GatewayConnectionSetting.upsert_connector_spec(connector, chain, network, trading_type, wallet_address)
                self.notify(f"The {connector} connector now uses wallet {wallet_address} on {chain}-{network}")

                # update AllConnectorSettings and fee overrides.
                AllConnectorSettings.create_connector_settings()
                AllConnectorSettings.initialize_paper_trade_settings(
                    self.client_config_map.paper_trade.paper_trade_exchanges
                )
                await refresh_trade_fees_config(self.client_config_map)

                # Reload completer here to include newly added gateway connectors
                self.app.input_field.completer = load_completer(self)

    def _get_gateway_instance(
        self  # type: HummingbotApplication
    ) -> GatewayHttpClient:
        gateway_instance = GatewayHttpClient.get_instance(self.client_config_map)
        return gateway_instance<|MERGE_RESOLUTION|>--- conflicted
+++ resolved
@@ -6,13 +6,8 @@
 import pandas as pd
 
 import docker
-<<<<<<< HEAD
+from hummingbot.client.command.gateway_api_manager import Chain, GatewayChainApiManager, begin_placeholder_mode
 from hummingbot.client.config.config_helpers import refresh_trade_fees_config, save_to_yml
-=======
-from hummingbot.client.command.gateway_api_manager import Chain, GatewayChainApiManager, begin_placeholder_mode
-from hummingbot.client.config.config_helpers import refresh_trade_fees_config, save_to_yml_legacy
-from hummingbot.client.config.global_config_map import global_config_map
->>>>>>> 30753abb
 from hummingbot.client.config.security import Security
 from hummingbot.client.settings import (
     CLIENT_CONFIG_PATH,
@@ -90,13 +85,8 @@
 
     async def _test_connection(self):
         # test that the gateway is running
-<<<<<<< HEAD
         if await self._get_gateway_instance().ping_gateway():
-            self.notify("\nSuccesfully pinged gateway.")
-=======
-        if await GatewayHttpClient.get_instance().ping_gateway():
             self.notify("\nSuccessfully pinged gateway.")
->>>>>>> 30753abb
         else:
             self.notify("\nUnable to ping gateway.")
 
@@ -293,18 +283,12 @@
         except Exception:
             self.notify("\nError: Gateway configuration update failed. See log file for more details.")
 
-<<<<<<< HEAD
     async def _show_gateway_configuration(
         self,  # type: HummingbotApplication
-        key: str,
+        key: Optional[str] = None,
     ):
         host = self.client_config_map.gateway.gateway_api_host
         port = self.client_config_map.gateway.gateway_api_port
-=======
-    async def _show_gateway_configuration(self, key: Optional[str] = None):
-        host = global_config_map['gateway_api_host'].value
-        port = global_config_map['gateway_api_port'].value
->>>>>>> 30753abb
         try:
             config_dict: Dict[str, Any] = await self._gateway_monitor._fetch_gateway_configs()
             if key is not None:
